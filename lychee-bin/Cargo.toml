--- conflicted
+++ resolved
@@ -38,12 +38,9 @@
 structopt = "0.3.21"
 tokio = { version = "1.12.0", features = ["full"] }
 toml = "0.5.8"
-<<<<<<< HEAD
 futures = "0.3.17"
 tokio-stream = "0.1.7"
-=======
 once_cell = "1.8.0"
->>>>>>> 961f12e5
 
 [dev-dependencies]
 assert_cmd = "2.0.1"
