--- conflicted
+++ resolved
@@ -1,11 +1,6 @@
-<<<<<<< HEAD
-use crate::{extract::extract_links, Base, Input, Request, Result, Uri};
 use async_stream::try_stream;
 use futures_core::Stream;
-=======
 use crate::{extract::Extractor, Base, Input, Request, Result};
->>>>>>> 961f12e5
-use std::collections::HashSet;
 use tokio_stream::StreamExt;
 
 /// Collector keeps the state of link collection
@@ -38,14 +33,9 @@
     /// # Errors
     ///
     /// Will return `Err` if links cannot be extracted from an input
-<<<<<<< HEAD
     pub async fn collect_links(mut self, inputs: &[Input]) -> impl Stream<Item = Result<Request>> + '_ {
         try_stream! {
             let (contents_tx, mut contents_rx) = tokio::sync::mpsc::channel(self.max_concurrency);
-=======
-    pub async fn collect_links(self, inputs: &[Input]) -> Result<HashSet<Request>> {
-        let (contents_tx, mut contents_rx) = tokio::sync::mpsc::channel(self.max_concurrency);
->>>>>>> 961f12e5
 
             // extract input contents
             for input in inputs.iter().cloned() {
@@ -68,32 +58,20 @@
 
             while let Some(content) = contents_rx.recv().await {
                 let base = self.base.clone();
-<<<<<<< HEAD
-                let handle = tokio::task::spawn_blocking(move || extract_links(&content, &base));
-=======
                 let handle = tokio::task::spawn_blocking(move || {
                     let mut extractor = Extractor::new(base);
-                    extractor.extract(&input_content)
+                    extractor.extract(&content)
                 });
->>>>>>> 961f12e5
                 extract_links_handles.push(handle);
             }
 
             for handle in extract_links_handles {
                 let new_links = handle.await??;
                 for link in new_links {
-                    if !self.cache.contains(&link.uri) {
-                        self.cache.insert(link.uri.clone());
-                        yield link;
-                    }
+                    yield link;
                 }
             }
         }
-<<<<<<< HEAD
-=======
-
-        Ok(links)
->>>>>>> 961f12e5
     }
 }
 
