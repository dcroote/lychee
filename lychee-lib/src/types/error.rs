use std::{any::Any, convert::Infallible, fmt::Display, hash::Hash, path::PathBuf};

use http::header::InvalidHeaderValue;
use serde::{Serialize, Serializer};

use crate::Uri;

use super::InputContent;

/// Kinds of status errors.
#[allow(clippy::module_name_repetitions)]
#[derive(Debug)]
#[non_exhaustive]
pub enum ErrorKind {
    // TODO: maybe needs to be split; currently first element is `Some` only for
    // reading files
    /// Any form of I/O error occurred while reading from a given path.
    IoError(Option<PathBuf>, std::io::Error),
    /// Errors which can occur when attempting to interpret a sequence of u8 as a string
    Utf8Error(std::str::Utf8Error),
    /// Network error when trying to connect to an endpoint via reqwest.
    ReqwestError(reqwest::Error),
    /// Network error when trying to connect to an endpoint via hubcaps.
    HubcapsError(hubcaps::Error),
    /// The given string can not be parsed into a valid URL, e-mail address, or file path
    UrlParseError(String, (url::ParseError, Option<fast_chemail::ParseError>)),
    /// The given URI cannot be converted to a file path
    InvalidFilePath(Uri),
    /// The given path cannot be converted to a URI
    InvalidUrlFromPath(PathBuf),
    /// The given mail address is unreachable
    UnreachableEmailAddress(Uri),
    /// The given header could not be parsed.
    /// A possible error when converting a `HeaderValue` from a string or byte
    /// slice.
    InvalidHeader(InvalidHeaderValue),
    /// The given string can not be parsed into a valid base URL or base directory
    InvalidBase(String, String),
    /// Cannot find local file
    FileNotFound(PathBuf),
    /// The given UNIX glob pattern is invalid
    InvalidGlobPattern(glob::PatternError),
    /// The Github API could not be called because of a missing Github token.
    MissingGitHubToken,
    /// The website is available through HTTPS, but HTTP scheme is used.
    InsecureURL(Uri),
<<<<<<< HEAD
    /// Error while sending/receiving messages from MPSC channel
    ChannelError(tokio::sync::mpsc::error::SendError<InputContent>),
=======
    /// Invalid URI
    InvalidURI(Uri),
>>>>>>> 961f12e5
}

impl PartialEq for ErrorKind {
    fn eq(&self, other: &Self) -> bool {
        match (self, other) {
            (Self::IoError(p1, e1), Self::IoError(p2, e2)) => p1 == p2 && e1.kind() == e2.kind(),
            (Self::ReqwestError(e1), Self::ReqwestError(e2)) => e1.to_string() == e2.to_string(),
            (Self::HubcapsError(e1), Self::HubcapsError(e2)) => e1.to_string() == e2.to_string(),
            (Self::UrlParseError(s1, e1), Self::UrlParseError(s2, e2)) => s1 == s2 && e1 == e2,
            (Self::UnreachableEmailAddress(u1), Self::UnreachableEmailAddress(u2))
            | (Self::InsecureURL(u1), Self::InsecureURL(u2)) => u1 == u2,
            (Self::InvalidGlobPattern(e1), Self::InvalidGlobPattern(e2)) => {
                e1.msg == e2.msg && e1.pos == e2.pos
            }
            (Self::InvalidHeader(_), Self::InvalidHeader(_))
            | (Self::MissingGitHubToken, Self::MissingGitHubToken) => true,
            _ => false,
        }
    }
}

impl Eq for ErrorKind {}

impl Hash for ErrorKind {
    fn hash<H>(&self, state: &mut H)
    where
        H: std::hash::Hasher,
    {
        match self {
            Self::IoError(p, e) => (p, e.kind()).hash(state),
            Self::ReqwestError(e) => e.to_string().hash(state),
            Self::HubcapsError(e) => e.to_string().hash(state),
            Self::FileNotFound(e) => e.to_string_lossy().hash(state),
            Self::UrlParseError(s, e) => (s, e.type_id()).hash(state),
            Self::InvalidURI(u) => u.hash(state),
            Self::InvalidUrlFromPath(p) => p.hash(state),
            Self::Utf8Error(e) => e.to_string().hash(state),
            Self::InvalidFilePath(u) | Self::UnreachableEmailAddress(u) | Self::InsecureURL(u) => {
                u.hash(state);
            }
            Self::InvalidBase(base, e) => (base, e).hash(state),
            Self::InvalidHeader(e) => e.to_string().hash(state),
            Self::InvalidGlobPattern(e) => e.to_string().hash(state),
            Self::MissingGitHubToken => std::mem::discriminant(self).hash(state),
            Self::ChannelError(e) => e.to_string().hash(state),
        }
    }
}

impl Display for ErrorKind {
    fn fmt(&self, f: &mut std::fmt::Formatter<'_>) -> std::fmt::Result {
        match self {
            Self::IoError(Some(p), e) => write!(
                f,
                "Failed to read file: `{}`, reason: {}",
                p.to_str().unwrap_or("<MALFORMED PATH>"),
                e
            ),
            Self::IoError(None, e) => e.fmt(f),
            Self::ReqwestError(e) => e.fmt(f),
            Self::HubcapsError(e) => e.fmt(f),
            Self::FileNotFound(e) => write!(f, "{}", e.to_string_lossy()),
            Self::UrlParseError(s, (url_err, Some(mail_err))) => {
                write!(
                    f,
                    "Cannot parse {} as website url ({}) or mail address ({})",
                    s, url_err, mail_err
                )
            }
            Self::UrlParseError(s, (url_err, None)) => {
                write!(f, "Cannot parse {} as website url ({})", s, url_err)
            }
            Self::InvalidFilePath(u) => write!(f, "Invalid file URI: {}", u),
            Self::InvalidURI(u) => write!(f, "Invalid URI: {}", u),
            Self::InvalidUrlFromPath(p) => {
                write!(f, "Invalid path to URL conversion: {}", p.display())
            }
            Self::UnreachableEmailAddress(uri) => write!(f, "Unreachable mail address: {}", uri),
            Self::InvalidHeader(e) => e.fmt(f),
            Self::InvalidGlobPattern(e) => e.fmt(f),
            Self::MissingGitHubToken => f.write_str(
                "GitHub token not specified. To check GitHub links reliably, \
                 use `--github-token` flag / `GITHUB_TOKEN` env var.",
            ),
            Self::InsecureURL(uri) => write!(
                f,
                "This URL is available in HTTPS protocol, but HTTP is provided, use '{}' instead",
                uri
            ),
            Self::InvalidBase(base, e) => write!(f, "Error with base dir `{}` : {}", base, e),
            Self::Utf8Error(e) => e.fmt(f),
            Self::ChannelError(e) => e.fmt(f),
        }
    }
}

impl Serialize for ErrorKind {
    fn serialize<S>(&self, serializer: S) -> std::result::Result<S::Ok, S::Error>
    where
        S: Serializer,
    {
        serializer.collect_str(self)
    }
}

impl From<(PathBuf, std::io::Error)> for ErrorKind {
    fn from(value: (PathBuf, std::io::Error)) -> Self {
        Self::IoError(Some(value.0), value.1)
    }
}

impl From<std::str::Utf8Error> for ErrorKind {
    fn from(e: std::str::Utf8Error) -> Self {
        Self::Utf8Error(e)
    }
}

impl From<std::io::Error> for ErrorKind {
    fn from(e: std::io::Error) -> Self {
        Self::IoError(None, e)
    }
}

impl From<tokio::task::JoinError> for ErrorKind {
    fn from(e: tokio::task::JoinError) -> Self {
        Self::IoError(None, e.into())
    }
}

impl From<reqwest::Error> for ErrorKind {
    fn from(e: reqwest::Error) -> Self {
        Self::ReqwestError(e)
    }
}

impl From<hubcaps::errors::Error> for ErrorKind {
    fn from(e: hubcaps::Error) -> Self {
        Self::HubcapsError(e)
    }
}

impl From<url::ParseError> for ErrorKind {
    fn from(e: url::ParseError) -> Self {
        Self::UrlParseError("Cannot parse URL".to_string(), (e, None))
    }
}

impl From<(String, url::ParseError)> for ErrorKind {
    fn from(value: (String, url::ParseError)) -> Self {
        Self::UrlParseError(value.0, (value.1, None))
    }
}

impl From<(String, url::ParseError, fast_chemail::ParseError)> for ErrorKind {
    fn from(value: (String, url::ParseError, fast_chemail::ParseError)) -> Self {
        Self::UrlParseError(value.0, (value.1, Some(value.2)))
    }
}

impl From<InvalidHeaderValue> for ErrorKind {
    fn from(e: InvalidHeaderValue) -> Self {
        Self::InvalidHeader(e)
    }
}

impl From<glob::PatternError> for ErrorKind {
    fn from(e: glob::PatternError) -> Self {
        Self::InvalidGlobPattern(e)
    }
}

impl From<tokio::sync::mpsc::error::SendError<InputContent>> for ErrorKind {
    fn from(e: tokio::sync::mpsc::error::SendError<InputContent>) -> Self {
        Self::ChannelError(e)
    }
}

impl From<Infallible> for ErrorKind {
    fn from(_: Infallible) -> Self {
        // tautological
        unreachable!()
    }
}<|MERGE_RESOLUTION|>--- conflicted
+++ resolved
@@ -44,13 +44,10 @@
     MissingGitHubToken,
     /// The website is available through HTTPS, but HTTP scheme is used.
     InsecureURL(Uri),
-<<<<<<< HEAD
     /// Error while sending/receiving messages from MPSC channel
     ChannelError(tokio::sync::mpsc::error::SendError<InputContent>),
-=======
     /// Invalid URI
     InvalidURI(Uri),
->>>>>>> 961f12e5
 }
 
 impl PartialEq for ErrorKind {
